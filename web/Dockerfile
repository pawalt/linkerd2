## bundle web assets
FROM node:10 as webpack-bundle
RUN curl -o- -L https://yarnpkg.com/install.sh | bash -s -- --version 1.7.0

ENV HOME /root
ENV PATH $HOME/.yarn/bin:$PATH
ENV GOPATH /go
ENV PROJECT github.com/linkerd/linkerd2
ENV PACKAGE $PROJECT/web/app
ENV ROOT $GOPATH/src/$PROJECT
ENV PACKAGEDIR $GOPATH/src/$PACKAGE
WORKDIR $PACKAGEDIR

# copy build script
COPY bin/web $ROOT/bin/web

# install yarn dependencies
COPY web/app/package.json web/app/yarn.lock ./
RUN $ROOT/bin/web setup install --frozen-lockfile

# build frontend assets
# set the env to production *after* yarn has done an install, to make sure all
# libraries required for building are included.
ENV NODE_ENV production
COPY web/app .
RUN $ROOT/bin/web build

## compile go server
<<<<<<< HEAD
FROM gcr.io/linkerd-io/go-deps:8caa01db as golang
=======
FROM gcr.io/linkerd-io/go-deps:4bcea845 as golang
>>>>>>> cc46077c
WORKDIR /go/src/github.com/linkerd/linkerd2
RUN mkdir -p web
COPY web/main.go web
COPY web/srv web/srv
COPY controller controller
COPY pkg pkg

RUN CGO_ENABLED=0 GOOS=linux go build -o web/web ./web

## package it all up
FROM gcr.io/linkerd-io/base:2017-10-30.01
WORKDIR /linkerd

COPY LICENSE .
COPY --from=golang /go/src/github.com/linkerd/linkerd2/web/web .
RUN mkdir -p app
COPY --from=webpack-bundle /go/src/github.com/linkerd/linkerd2/web/app/dist app/dist
COPY web/templates templates

ARG LINKERD_VERSION
ENV LINKERD_CONTAINER_VERSION_OVERRIDE=${LINKERD_VERSION}

ENTRYPOINT ["./web"]<|MERGE_RESOLUTION|>--- conflicted
+++ resolved
@@ -26,11 +26,7 @@
 RUN $ROOT/bin/web build
 
 ## compile go server
-<<<<<<< HEAD
-FROM gcr.io/linkerd-io/go-deps:8caa01db as golang
-=======
-FROM gcr.io/linkerd-io/go-deps:4bcea845 as golang
->>>>>>> cc46077c
+FROM gcr.io/linkerd-io/go-deps:b9049684 as golang
 WORKDIR /go/src/github.com/linkerd/linkerd2
 RUN mkdir -p web
 COPY web/main.go web
